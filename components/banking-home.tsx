--- conflicted
+++ resolved
@@ -79,13 +79,9 @@
   const [theme, setTheme] = useState<"dark" | "light">("dark");
   const [copied, setCopied] = useState(false);
   const [showAddAccountModal, setShowAddAccountModal] = useState(false);
-<<<<<<< HEAD
-  const [isAIBarExpanded, setIsAIBarExpanded] = useState(false);
-=======
   const [showAIChat, setShowAIChat] = useState(false);
   const [showAIConsent, setShowAIConsent] = useState(false);
   const { hasConsent, grantConsent } = useAIConsent();
->>>>>>> 5a90e765
 
   // Touch/Swipe State
   const [touchStart, setTouchStart] = useState<number | null>(null);
@@ -669,10 +665,6 @@
             </div>
           </div>
 
-<<<<<<< HEAD
-          {/* Carousel */}
-          <InsightsCarousel />
-=======
           {/* AI Assistant Search Bar */}
           <div className="relative mb-10">
             <Search className="absolute left-4 top-1/2 -translate-y-1/2 h-5 w-5 text-white/60 pointer-events-none" />
@@ -693,7 +685,6 @@
           </div>
 
           {/* Transactions/Investments Card */}
->>>>>>> 5a90e765
 
           {/* Rewards Summary */}
           {activeAccount === "investment" && currentAccount && (
