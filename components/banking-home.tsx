--- conflicted
+++ resolved
@@ -3,11 +3,8 @@
 import { Avatar, AvatarFallback } from "@/components/ui/avatar";
 import { Button } from "@/components/ui/button";
 import { Card } from "@/components/ui/card";
-<<<<<<< HEAD
 import { Input } from "@/components/ui/input";
 import { MoreMenu } from "@/components/more-menu";
-=======
->>>>>>> a601fbad
 import {
   BarChart3,
   CreditCard,
@@ -23,12 +20,9 @@
   Activity,
   Home,
   User,
-<<<<<<< HEAD
   Search,
   AudioLines,
-=======
   Wallet,
->>>>>>> a601fbad
 } from "lucide-react";
 import { useState, useEffect, useMemo, useCallback } from "react";
 import { useRouter } from "next/navigation";
@@ -140,57 +134,11 @@
   const [loadingTransactions, setLoadingTransactions] = useState(false);
 
   const router = useRouter();
+  const { address } = useAccount();
+  const { formattedBalance: usdcBalance, isLoading: balanceLoading } =
+    useUSDCBalance(address);
   const { profile, isLoading: profileLoading } = useUser();
   const { rate: eurRate, isLoading: rateLoading } = useExchangeRate();
-  const { toast } = useToast();
-
-  // Wallet management following Privy + wagmi best practices:
-  // - Use Privy for: connecting wallets, multi-wallet management
-  // - Use wagmi for: reading active wallet state (address, balance, transactions)
-  const { ready: privyReady, connectWallet: privyConnectWallet } = usePrivy();
-  const { wallets: privyWallets } = useWallets(); // For multi-wallet scenarios
-  const { setActiveWallet } = useSetActiveWallet();
-
-  // Use wagmi for active wallet address and balance
-  const { address } = useAccount();
-
-  // Accounts State - fetch all accounts from database
-  const { accounts, refreshAccounts } = useAccounts(profile?.id);
-
-  // Filter accounts by type
-  const spendingAccounts = accounts.filter((acc) => acc.type === "spending");
-  const currentSpendingAccount = spendingAccounts[currentSpendingAccountIndex];
-
-  // Use wagmi to get balance for the currently displayed spending account
-  const displayAddress = (currentSpendingAccount?.address || address) as
-    | `0x${string}`
-    | undefined;
-  const { formattedBalance: usdcBalance, isLoading: balanceLoading } =
-    useUSDCBalance(displayAddress);
-
-  // Sync Privy wallet with wagmi when wallet connects
-  useEffect(() => {
-    const syncWallet = async () => {
-      if (privyWallets.length > 0 && setActiveWallet) {
-        await setActiveWallet(privyWallets[0]);
-      }
-    };
-    syncWallet();
-  }, [privyWallets, setActiveWallet]);
-
-  // Ensure spending account index is valid when accounts change
-  useEffect(() => {
-    if (
-      spendingAccounts.length > 0 &&
-      currentSpendingAccountIndex >= spendingAccounts.length
-    ) {
-      setCurrentSpendingAccountIndex(0);
-    }
-  }, [spendingAccounts.length, currentSpendingAccountIndex]);
-
-  // State for wallet connection flow
-  const [showConnectWallet, setShowConnectWallet] = useState(false);
-  const [isConnectingWallet, setIsConnectingWallet] = useState(false);
   const {
     investments,
     isLoading: investmentsLoading,
@@ -326,7 +274,7 @@
   useEffect(() => {
     if (activeAccount === "investment") {
       fetchMovements();
-    } else if (activeAccount === "spending") {
+    } else if (activeAccount === "main") {
       setInvestmentMovements([]);
       setMonthlyRewards(0);
     }
@@ -343,10 +291,9 @@
   };
 
   const copyAddress = async () => {
-    const addressToCopy = currentSpendingAccount?.address || address;
-    if (addressToCopy) {
+    if (address) {
       try {
-        await navigator.clipboard.writeText(addressToCopy);
+        await navigator.clipboard.writeText(address);
         setCopied(true);
         setTimeout(() => setCopied(false), 1000);
       } catch (err) {
@@ -398,125 +345,11 @@
     const isLeftSwipe = distance > 50;
     const isRightSwipe = distance < -50;
 
-    // Swipe logic: Navigate through spending accounts, then to investment accounts
-    if (isLeftSwipe) {
-      if (activeAccount === "spending") {
-        // If not on last spending account, go to next spending account
-        if (currentSpendingAccountIndex < spendingAccounts.length - 1) {
-          setCurrentSpendingAccountIndex((prev) => prev + 1);
-        } else if (investmentAccounts.length > 0) {
-          // If on last spending account and investments exist, switch to investment
-          setActiveAccount("investment");
-          setCurrentInvestmentAccount(0);
-        }
-      } else if (activeAccount === "investment") {
-        // Navigate through investment accounts
-        if (currentInvestmentAccount < investmentAccounts.length - 1) {
-          setCurrentInvestmentAccount((prev) => prev + 1);
-        }
-      }
+    if (isLeftSwipe && activeAccount === "main") {
+      setActiveAccount("investment");
     }
-
-    if (isRightSwipe) {
-      if (activeAccount === "investment") {
-        // If on first investment account, go back to last spending account
-        if (currentInvestmentAccount === 0) {
-          setActiveAccount("spending");
-          setCurrentSpendingAccountIndex(spendingAccounts.length - 1);
-        } else {
-          // Navigate back through investment accounts
-          setCurrentInvestmentAccount((prev) => prev - 1);
-        }
-      } else if (activeAccount === "spending") {
-        // Navigate back through spending accounts
-        if (currentSpendingAccountIndex > 0) {
-          setCurrentSpendingAccountIndex((prev) => prev - 1);
-        }
-      }
-    }
-  };
-
-  // Handle wallet connection for spending account
-  const handleConnectWalletForSpending = async () => {
-    if (!privyReady) {
-      toast({
-        title: "Not Ready",
-        description: "Wallet connection is not ready yet. Please wait.",
-        variant: "destructive",
-      });
-      return;
-    }
-
-    if (!profile?.id) {
-      toast({
-        title: "Error",
-        description: "User profile not found. Please log in again.",
-        variant: "destructive",
-      });
-      return;
-    }
-
-    try {
-      setIsConnectingWallet(true);
-
-      // Open Privy wallet connection modal
-      await privyConnectWallet();
-
-      // Wait a moment for wallet to be added to array
-      await new Promise((resolve) => setTimeout(resolve, 500));
-
-      // Get the newly connected wallet
-      const newWallet = privyWallets[privyWallets.length - 1];
-
-      if (!newWallet || !newWallet.address) {
-        throw new Error("No wallet address received");
-      }
-
-      // Create spending account in database
-      await createAccount({
-        profile_id: profile.id,
-        name: `Spending Account ${accounts.length + 1}`,
-        type: "spending",
-        address: newWallet.address,
-        network: "base",
-        is_primary: false,
-      });
-
-      // Refresh accounts list to show the new account
-      await refreshAccounts();
-
-      toast({
-        title: "Success!",
-        description: "Spending account created successfully.",
-      });
-
-      // Close modals
-      setShowConnectWallet(false);
-      setShowAddAccountModal(false);
-    } catch (error) {
-      console.error("Failed to connect wallet:", error);
-
-      if (
-        error instanceof Error &&
-        error.message.includes("already connected")
-      ) {
-        toast({
-          title: "Wallet Already Added",
-          description: "This wallet is already connected to your account.",
-          variant: "destructive",
-        });
-      } else {
-        toast({
-          title: "Connection Failed",
-          description:
-            error instanceof Error
-              ? error.message
-              : "Failed to connect wallet. Please try again.",
-          variant: "destructive",
-        });
-      }
-    } finally {
-      setIsConnectingWallet(false);
+    if (isRightSwipe && activeAccount === "investment") {
+      setActiveAccount("main");
     }
   };
 
@@ -560,12 +393,10 @@
             onTouchEnd={handleTouchEnd}
           >
             <div className="text-sm text-white/70 mb-3">
-              {activeAccount === "spending"
-                ? currentSpendingAccount?.name || "Spending Account"
-                : "Investment Account"}{" "}
-              - {currency}
+              {activeAccount === "main" ? "Main" : "Investment Account"} -{" "}
+              {currency}
             </div>
-            {activeAccount === "spending" ? (
+            {activeAccount === "main" ? (
               <>
                 <div className="text-6xl font-bold mb-6 transition-all duration-500 ease-out flex items-end justify-center">
                   {!isMounted || balanceLoading || rateLoading ? (
@@ -600,15 +431,14 @@
                     </>
                   )}
                 </div>
-                {displayAddress && isMounted && (
+                {address && isMounted && (
                   <div className="text-sm text-white/70 mb-3 flex items-center justify-center gap-1">
                     <button
                       onClick={copyAddress}
                       className="flex items-center gap-2 hover:text-white transition-colors cursor-pointer"
                     >
                       <span>
-                        {displayAddress.slice(0, 6)}...
-                        {displayAddress.slice(-4)}
+                        {address.slice(0, 6)}...{address.slice(-4)}
                       </span>
                       {copied ? (
                         <Check className="h-4 w-4 text-white" />
@@ -703,27 +533,17 @@
 
           {/* Pagination Dots */}
           <div className="flex justify-center gap-2 mb-10">
-            {/* Spending account dots */}
-            {spendingAccounts.map((_, index) => (
-              <button
-                key={`spending-${index}`}
-                onClick={() => {
-                  setActiveAccount("spending");
-                  setCurrentSpendingAccountIndex(index);
-                }}
-                className={`h-2 w-2 rounded-full transition-colors ${
-                  activeAccount === "spending" &&
-                  currentSpendingAccountIndex === index
-                    ? "bg-white shadow-lg shadow-white/50"
-                    : "bg-white/30"
-                }`}
-              />
-            ))}
-
-            {/* Investment account dots */}
+            <button
+              onClick={() => setActiveAccount("main")}
+              className={`h-2 w-2 rounded-full ${
+                activeAccount === "main"
+                  ? "bg-white shadow-lg shadow-white/50"
+                  : "bg-white/30"
+              }`}
+            />
             {investmentAccounts.map((_, index) => (
               <button
-                key={`investment-${index}`}
+                key={index}
                 onClick={() => {
                   setActiveAccount("investment");
                   setCurrentInvestmentAccount(index);
@@ -731,13 +551,11 @@
                 className={`h-2 w-2 rounded-full transition-colors ${
                   activeAccount === "investment" &&
                   currentInvestmentAccount === index
-                    ? "bg-white shadow-lg shadow-white/50"
+                    ? "bg-white"
                     : "bg-white/30"
                 }`}
               />
             ))}
-
-            {/* Placeholder dot for "add investment" if no investments yet */}
             {investmentAccounts.length === 0 && (
               <button
                 onClick={() => setActiveAccount("investment")}
@@ -756,16 +574,15 @@
                 size="icon"
                 className="h-16 w-16 rounded-full bg-white/15 hover:bg-white/25 text-white border-0 shadow-lg shadow-indigo-500/20 transition-all hover:scale-105"
                 onClick={() => {
-                  if (activeAccount === "spending") {
+                  if (activeAccount === "main") {
                     // Store deposit data in sessionStorage
                     sessionStorage.setItem(
                       "depositData",
                       JSON.stringify({
                         balance: displayedBalance.toString(),
                         currency: currency,
-                        account: "spending",
-                        walletAddress:
-                          currentSpendingAccount?.address || address || "",
+                        account: "main",
+                        walletAddress: address || "",
                       })
                     );
                     router.push("/deposit");
@@ -796,7 +613,7 @@
                 size="icon"
                 className="h-16 w-16 rounded-full bg-white/15 hover:bg-white/25 text-white border-0 shadow-lg shadow-indigo-500/20 transition-all hover:scale-105"
                 onClick={() => {
-                  if (activeAccount === "spending") {
+                  if (activeAccount === "main") {
                     router.push("/invest/select");
                   } else {
                     // Investment account - withdraw from vault (disabled for now)
@@ -816,7 +633,7 @@
             <div className="flex flex-col items-center gap-2">
               <Button
                 onClick={() => {
-                  if (activeAccount === "spending") {
+                  if (activeAccount === "main") {
                     setActiveTab("payments");
                     router.push("/payments");
                   } else {
@@ -831,14 +648,14 @@
                 size="icon"
                 className="h-16 w-16 rounded-full bg-white/15 hover:bg-white/25 text-white border-0 shadow-lg shadow-indigo-500/20 transition-all hover:scale-105"
               >
-                {activeAccount === "spending" ? (
+                {activeAccount === "main" ? (
                   <Send className="size-6" />
                 ) : (
                   <Info className="size-6" />
                 )}
               </Button>
               <span className="text-xs text-white/90 font-medium whitespace-nowrap">
-                {activeAccount === "spending" ? "Send" : "Info"}
+                {activeAccount === "main" ? "Send" : "Info"}
               </span>
             </div>
 
@@ -893,7 +710,7 @@
 
           <Card className="bg-[#2A1F4D]/80 backdrop-blur-sm border-0 rounded-3xl p-5 mb-10 shadow-xl">
             <div className="space-y-4">
-              {activeAccount === "spending" ? (
+              {activeAccount === "main" ? (
                 // Show transactions for main account
                 <>
                   {loadingTransactions ? (
@@ -1064,95 +881,61 @@
         <div className="h-20" />
       </div>
 
+      {/* More Menu */}
+      <MoreMenu
+        isOpen={moreMenuOpen}
+        onClose={() => setMoreMenuOpen(false)}
+        onCurrencyToggle={toggleCurrency}
+        onExploreBaseScan={openBaseScan}
+        onThemeToggle={() => {
+          setTheme(theme === "dark" ? "light" : "dark");
+        }}
+        onAddInvestmentAccount={() => setShowAddAccountModal(true)}
+        currency={currency}
+        theme={theme}
+      />
+
       {/* Add New Account Modal */}
       {showAddAccountModal && (
         <div className="fixed inset-0 bg-black/50 flex items-center justify-center z-50 p-4">
           <div className="bg-[#2A1F4D] rounded-3xl p-6 w-full max-w-sm">
-            {!showConnectWallet ? (
-              <>
-                <h2 className="text-xl font-semibold text-white mb-6 text-center">
-                  Add new account
-                </h2>
-
-                <div className="space-y-4">
-                  <button
-                    onClick={() => setShowConnectWallet(true)}
-                    className="w-full p-4 rounded-2xl bg-white/10 border border-white/20 text-white hover:bg-white/15 transition-colors"
-                  >
-                    <div className="text-left">
-                      <div className="font-medium">Spending Account</div>
-                      <div className="text-sm text-white/60">
-                        Connect a wallet for daily spending
-                      </div>
-                    </div>
-                  </button>
-
-                  <button
-                    onClick={() => {
-                      setShowAddAccountModal(false);
-                      setShowConnectWallet(false);
-                      router.push("/invest/select");
-                    }}
-                    className="w-full p-4 rounded-2xl bg-white/10 border border-white/20 text-white hover:bg-white/15 transition-colors"
-                  >
-                    <div className="text-left">
-                      <div className="font-medium">Saving Account</div>
-                      <div className="text-sm text-white/60">
-                        Invest and earn rewards
-                      </div>
-                    </div>
-                  </button>
+            <h2 className="text-xl font-semibold text-white mb-6 text-center">
+              Add new account
+            </h2>
+
+            <div className="space-y-4">
+              <button
+                disabled
+                className="w-full p-4 rounded-2xl bg-white/5 border border-white/10 text-white/40 cursor-not-allowed"
+              >
+                <div className="text-left">
+                  <div className="font-medium">Spending Account</div>
+                  <div className="text-sm text-white/40">Coming soon</div>
                 </div>
-
-                <button
-                  onClick={() => {
-                    setShowAddAccountModal(false);
-                    setShowConnectWallet(false);
-                  }}
-                  className="w-full mt-6 py-3 text-white/60 hover:text-white transition-colors"
-                >
-                  Cancel
-                </button>
-              </>
-            ) : (
-              <>
-                <h2 className="text-xl font-semibold text-white mb-6 text-center">
-                  Connect Wallet
-                </h2>
-
-                <div className="space-y-6">
-                  <p className="text-white/70 text-sm text-center">
-                    Connect your wallet to create a spending account
-                  </p>
-
-                  <Button
-                    onClick={handleConnectWalletForSpending}
-                    disabled={!privyReady || isConnectingWallet}
-                    className="w-full bg-white text-indigo-600 hover:bg-white/90 rounded-full py-6 font-semibold shadow-lg transition-all hover:scale-105"
-                  >
-                    {isConnectingWallet ? (
-                      <>
-                        <Loader2 className="h-5 w-5 mr-2 animate-spin" />
-                        Connecting...
-                      </>
-                    ) : (
-                      <>
-                        <Wallet className="h-5 w-5 mr-2" />
-                        Connect Wallet
-                      </>
-                    )}
-                  </Button>
+              </button>
+
+              <button
+                onClick={() => {
+                  setShowAddAccountModal(false);
+                  router.push("/invest/select");
+                }}
+                className="w-full p-4 rounded-2xl bg-white/10 border border-white/20 text-white hover:bg-white/15 transition-colors"
+              >
+                <div className="text-left">
+                  <div className="font-medium">Saving Account</div>
+                  <div className="text-sm text-white/60">
+                    Invest and earn rewards
+                  </div>
                 </div>
-
-                <button
-                  onClick={() => setShowConnectWallet(false)}
-                  disabled={isConnectingWallet}
-                  className="w-full mt-6 py-3 text-white/60 hover:text-white transition-colors disabled:opacity-50"
-                >
-                  Back
-                </button>
-              </>
-            )}
+              </button>
+            </div>
+
+            <button
+              onClick={() => setShowAddAccountModal(false)}
+              className="w-full mt-6 py-3 text-white/60 hover:text-white transition-colors"
+            >
+              Cancel
+            </button>
           </div>
         </div>
       )}
