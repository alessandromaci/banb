--- conflicted
+++ resolved
@@ -71,7 +71,6 @@
 }
 
 /**
-<<<<<<< HEAD
  * Creates a new recipient entry (adds to friends list).
  * A recipient can be either an internal app user (via profile_id_link)
  * or an external wallet address (via external_address).
@@ -102,19 +101,7 @@
  *   name: 'Bob',
  *   external_address: '0x123...'
  * });
-=======
- * Get recipient by ID (alias for getRecipient)
- */
-export async function getRecipientById(
-  recipientId: string
-): Promise<Recipient | null> {
-  return getRecipient(recipientId);
-}
-
-/**
- * Create a new recipient (add to friends list)
->>>>>>> 6bd34b3a
- */
+
 export async function createRecipient(data: {
   profile_id: string;
   name: string;
@@ -209,7 +196,6 @@
 }
 
 /**
-<<<<<<< HEAD
  * Searches recipients by name or external address using case-insensitive matching.
  *
  * @async
@@ -222,9 +208,7 @@
  * @example
  * const results = await searchRecipients('user-uuid', 'alice');
  * // Returns recipients with 'alice' in name or address
-=======
  * Search recipients by name, handle, or address
->>>>>>> 6bd34b3a
  */
 export async function searchRecipients(
   profileId: string,
@@ -373,4 +357,13 @@
   }
 
   return data;
+}
+
+/**
+ * Get recipient by ID (alias for getRecipient)
+ */
+export async function getRecipientById(
+  recipientId: string
+): Promise<Recipient | null> {
+  return getRecipient(recipientId);
 }