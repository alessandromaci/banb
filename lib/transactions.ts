--- conflicted
+++ resolved
@@ -279,8 +279,7 @@
 }
 
 /**
-<<<<<<< HEAD
- * Creates a new transaction in the database.
+ * Creates a new transaction in the database using the secure API route.
  * Initializes the transaction with "pending" status.
  *
  * @async
@@ -302,10 +301,8 @@
  *   token: 'USDC',
  *   sender_profile_id: 'sender-uuid'
  * });
-=======
- * Create a new transaction using the secure API route
->>>>>>> 6bd34b3a
- */
+ */
+
 export async function createTransaction(data: {
   recipient_id: string;
   chain: string;
