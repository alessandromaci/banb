import { supabase, type Profile } from "./supabase";

/**
 * Data required to create a new user profile.
 *
 * @interface CreateProfileData
 * @property {string} name - User's display name
 * @property {string} wallet_address - Blockchain wallet address
 */
export interface CreateProfileData {
  name: string;
  wallet_address: string;
}

/**
 * Generates a random alphanumeric string following the pattern: number, letter, number.
 * Used internally for creating unique handles.
 *
 * @private
 * @function generateRandomString
 * @param {number} length - Length of the string to generate
 * @returns {string} Random string following the n-l-n pattern
 *
 * @example
 * generateRandomString(3) // Returns: "7x2" or "3a9"
 */
function generateRandomString(length: number): string {
  const numbers = "0123456789";
  const letters = "abcdefghijklmnopqrstuvwxyz";
  let result = "";

  for (let i = 0; i < length; i++) {
    // Pattern: number, letter, number
    if (i % 3 === 0) {
      // First position: number
      result += numbers.charAt(Math.floor(Math.random() * numbers.length));
    } else if (i % 3 === 1) {
      // Second position: letter
      result += letters.charAt(Math.floor(Math.random() * letters.length));
    } else {
      // Third position: number
      result += numbers.charAt(Math.floor(Math.random() * numbers.length));
    }
  }
  return result;
}

/**
 * Generates a unique handle from a user's name.
 * Attempts up to 10 times to create a unique handle by checking against the database.
 *
 * Handle format: {first3letters}{3randomchars}banb
 *
 * @private
 * @async
 * @function generateHandle
 * @param {string} name - User's name to generate handle from
 * @returns {Promise<string>} Unique handle string
 * @throws {Error} If unable to generate unique handle after 10 attempts
 *
 * @example
 * await generateHandle("John Doe") // Returns: "joh7x2banb"
 * await generateHandle("Alice") // Returns: "ali3a9banb"
 */
async function generateHandle(name: string): Promise<string> {
  // Get first 3 letters (lowercase, no spaces)
  const prefix = name
    .toLowerCase()
    .replace(/\s+/g, "")
    .substring(0, 3)
    .padEnd(3, "x"); // Pad with 'x' if name is less than 3 chars

  // Try to generate a unique handle (max 10 attempts)
  for (let attempt = 0; attempt < 10; attempt++) {
    const randomPart = generateRandomString(3);
    const handle = `${prefix}${randomPart}banb`;

    // Check if handle already exists in active profiles
    const { data, error } = await supabase
      .from("profiles")
      .select("handle")
      .eq("handle", handle)
      .neq("status", "inactive") // Exclude inactive profiles
      .single();

    // If no data found (error code PGRST116), handle is unique
    if (error?.code === "PGRST116") {
      return handle;
    }

    // If other error, throw it
    if (error && error.code !== "PGRST116") {
      throw new Error(`Failed to check handle uniqueness: ${error.message}`);
    }

    // If data exists, try again with new random chars
  }

  // If we couldn't generate unique handle after 10 attempts, throw error
  throw new Error("Could not generate unique handle. Please try again.");
}

/**
 * Creates a new user profile in the database.
 * Automatically generates a unique handle and initializes balance to 0.
 *
 * @async
 * @function createProfile
 * @param {CreateProfileData} data - Profile creation data
 * @param {string} data.name - User's display name
 * @param {string} data.wallet_address - Blockchain wallet address
 * @returns {Promise<Profile>} The created profile object
 * @throws {Error} If wallet is already registered, name is taken, or database insert fails
 *
 * @example
 * const profile = await createProfile({
 *   name: 'John Doe',
 *   wallet_address: '0x123abc...'
 * });
 */
export async function createProfile(data: CreateProfileData): Promise<Profile> {
  // Generate a unique handle
  const handle = await generateHandle(data.name);

  const { data: profile, error } = await supabase
    .from("profiles")
    .insert({
      name: data.name,
      handle: handle,
      wallet_address: data.wallet_address.toLowerCase(),
    })
    .select()
    .single();

  if (error) {
    // Check for unique constraint violations
    if (error.code === "23505") {
      if (error.message.includes("wallet_address")) {
        throw new Error("This wallet is already registered");
      }
      if (error.message.includes("handle")) {
        throw new Error("This name is already taken. Please choose another.");
      }
    }
    throw new Error(`Failed to create profile: ${error.message}`);
  }

  return profile;
}

/**
 * Updates a profile's display name.
 *
 * @async
 * @function updateProfileName
 * @param {string} profileId - UUID of the profile to update
 * @param {string} name - New display name
 * @returns {Promise<Profile>} The updated profile object
 * @throws {Error} If the database update fails
 *
 * @example
 * const updated = await updateProfileName('user-uuid', 'Jane Smith');
 */
export async function updateProfileName(
  profileId: string,
  name: string
): Promise<Profile> {

  // Update the name
  const { data: updatedProfile, error: updateError } = await supabase
    .from("profiles")
    .update({ name })
    .eq("id", profileId)
    .select()
    .single();

  if (updateError) {
    throw new Error(`Failed to update profile: ${updateError.message}`);
  }

  if (!updatedProfile) {
    throw new Error("Profile not found or update failed");
  }

  return updatedProfile;
}

/**
<<<<<<< HEAD
 * Deletes a profile and all associated data (transactions and recipients).
 * This is a cascading delete operation that removes all user data.
 *
 * @async
 * @function deleteProfile
 * @param {string} profileId - UUID of the profile to delete
 * @returns {Promise<void>}
 * @throws {Error} If the database delete fails
 *
 * @example
 * await deleteProfile('user-uuid-123');
=======
 * Soft delete profile by setting status to inactive
 * This preserves data integrity and transaction history
>>>>>>> 6bd34b3a
 */
export async function deleteProfile(profileId: string): Promise<void> {
  const { error } = await supabase
    .from("profiles")
    .update({ status: "inactive" })
    .eq("id", profileId);

  if (error) {
    throw new Error(`Failed to deactivate profile: ${error.message}`);
  }
}

/**
 * Retrieves a profile by wallet address.
 * Wallet address comparison is case-insensitive.
 *
 * @async
 * @function getProfileByWallet
 * @param {string} wallet_address - Blockchain wallet address to search for
 * @returns {Promise<Profile | null>} The profile object or null if not found
 * @throws {Error} If the database query fails (excluding not found errors)
 *
 * @example
 * const profile = await getProfileByWallet('0x123abc...');
 * if (profile) console.log(`Found user: ${profile.name}`);
 */
export async function getProfileByWallet(
  wallet_address: string
): Promise<Profile | null> {
  const { data: profile, error } = await supabase
    .from("profiles")
    .select("*")
    .eq("wallet_address", wallet_address.toLowerCase())
    .neq("status", "inactive") // Exclude inactive profiles
    .single();

  if (error) {
    if (error.code === "PGRST116") {
      return null; // Not found
    }
    throw new Error(`Failed to get profile: ${error.message}`);
  }

  return profile;
}

/**
 * Retrieves a profile by its unique ID.
 *
 * @async
 * @function getProfile
 * @param {string} id - UUID of the profile to retrieve
 * @returns {Promise<Profile | null>} The profile object or null if not found
 * @throws {Error} If the database query fails (excluding not found errors)
 *
 * @example
 * const profile = await getProfile('user-uuid-123');
 */
export async function getProfile(id: string): Promise<Profile | null> {
  const { data: profile, error } = await supabase
    .from("profiles")
    .select("*")
    .eq("id", id)
    .neq("status", "inactive") // Exclude inactive profiles
    .single();

  if (error) {
    if (error.code === "PGRST116") {
      return null; // Not found
    }
    throw new Error(`Failed to get profile: ${error.message}`);
  }

  return profile;
<<<<<<< HEAD
}

/**
 * Updates a profile's account balance.
 *
 * @async
 * @function updateBalance
 * @param {string} id - UUID of the profile to update
 * @param {string} balance - New balance as string (e.g., "100.50")
 * @returns {Promise<Profile>} The updated profile object
 * @throws {Error} If the database update fails
 *
 * @example
 * const updated = await updateBalance('user-uuid', '1250.75');
 */
export async function updateBalance(
  id: string,
  balance: string
): Promise<Profile> {
  const { data: profile, error } = await supabase
    .from("profiles")
    .update({ balance })
    .eq("id", id)
    .select()
    .single();

  if (error) {
    throw new Error(`Failed to update balance: ${error.message}`);
  }

  return profile;
=======
>>>>>>> 6bd34b3a
}<|MERGE_RESOLUTION|>--- conflicted
+++ resolved
@@ -186,9 +186,8 @@
 }
 
 /**
-<<<<<<< HEAD
- * Deletes a profile and all associated data (transactions and recipients).
- * This is a cascading delete operation that removes all user data.
+ * Soft Delete by by setting profile status to inactive.
+ * This preserves data integrity and transaction history.
  *
  * @async
  * @function deleteProfile
@@ -198,10 +197,6 @@
  *
  * @example
  * await deleteProfile('user-uuid-123');
-=======
- * Soft delete profile by setting status to inactive
- * This preserves data integrity and transaction history
->>>>>>> 6bd34b3a
  */
 export async function deleteProfile(profileId: string): Promise<void> {
   const { error } = await supabase
@@ -276,7 +271,6 @@
   }
 
   return profile;
-<<<<<<< HEAD
 }
 
 /**
@@ -308,6 +302,4 @@
   }
 
   return profile;
-=======
->>>>>>> 6bd34b3a
 }